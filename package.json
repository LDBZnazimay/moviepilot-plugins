--- conflicted
+++ resolved
@@ -347,12 +347,8 @@
     "MoviePilotUpdateNotify": {
         "name": "MoviePilot更新推送",
         "description": "MoviePilot推送release更新通知、自动重启。",
-<<<<<<< HEAD
+        "labels": "消息通知,自动更新",
         "version": "1.4",
-=======
-        "labels": "消息通知,自动更新",
-        "version": "1.3",
->>>>>>> fdeaf4bc
         "icon": "Moviepilot_A.png",
         "author": "thsrite",
         "level": 1,
